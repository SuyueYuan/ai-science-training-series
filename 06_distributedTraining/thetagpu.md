# Hands on for Data Parallel Deep Learning on ThetaGPU

0. Modify tensorflow2_mnist_orig.py and instrument the code with Horoovd. [This can be done on the login node!]
    * You can go to https://jupyter.alcf.anl.gov/, login in, and select local host process; 
    * Open a terminal
    * git clone https://github.com/argonne-lcf/ai-science-training-series.git
    * cd ai-science-training-series/

1. Request an interactive session on ThetaGPU:
```bash
# Login to theta
ssh -CY user@theta.alcf.anl.gov
# Login to ThetaGPU login node
ssh -CY thetagpusn1 
# Requesting 1 node  
qsub -n 1 -q full-node -A ALCFAITP -I -t 15 --attrs=pubnet
```

You can also login in 

2. Setup the Python environment to include TensorFlow, Keras, PyTorch, and Horovod:
   ```bash
   . /etc/profile.d/z00_lmod.sh
   module load conda
   conda activate
   ```
   Notice that the first line is needed if you are setting up the environment in a submission script. It is not needed if you are running in interactive mode. 
   
3. Run examples on a single node
   -  TensorFlow MNIST - 8 GPUs
      ```bash
      mpirun -np 1 python tensorflow2_mnist.py --device gpu
      mpirun -np 2 python tensorflow2_mnist.py --device gpu
      mpirun -np 4 python tensorflow2_mnist.py --device gpu
      mpirun -np 8 python tensorflow2_mnist.py --device gpu
      ```
     
   - PyTorch MNIST - 8 GPUs
     ```bash
     mpirun -np 1 python pytorch_mnist.py --device gpu
     mpirun -np 2 python pytorch_mnist.py --device gpu
     mpirun -np 4 python pytorch_mnist.py --device gpu
     mpirun -np 8 python pytorch_mnist.py --device gpu
     ```
  
   We have prepared some (non-interactive) submission scripts in `./submissions/qsub_*`
   
<<<<<<< HEAD
Total training time
   
| GPUs | Cifar10 (s) | MNIST (s) |
| ---- | ---------------------- | -------------------- |
|    1 |            522.3       |         499.8        |
|    2 |            318.8       |         283.9        |
|    4 |            121.4       |         100.4        |
|    8 |             73.5       |         58.8         |
=======
   
   Time for 16 epochs 
   
   | GPUs |     Total time (s)     |  
   | ---- | ---------------------- |
   |    1 |            27.59       |
   |    2 |            23.31       |
   |    4 |            12.80       |
   |    8 |            14.41       |

Time per epoch

     | GPUs |     Total time (s)     |  
     | ---- | ---------------------- |
     |    1 |            1.31        |
     |    2 |            1.01        |
     |    4 |            0.37        |
     |    8 |            0.21        |


4. Profiling

   * MPI profiling
   ```bash
   LD_PRELOAD=/soft/perftools/hpctw/lib/libmpitrace.so
   ```

   * Horovod timeline trace
   ```bash
   HOROVOD_TIMELINE=timeline.json 
   ```
  
   ```bash
   LD_PRELOAD=/soft/perftools/hpctw/lib/libmpitrace.so HOROVOD_TIMELINE=timeline.json mpirun -np 8 python pytorch_mnist.py 
   ```

   One can then open timeline.json with Chrome 
   ![acc](./images/timeline.png)
>>>>>>> 321d0b2d
<|MERGE_RESOLUTION|>--- conflicted
+++ resolved
@@ -45,17 +45,6 @@
   
    We have prepared some (non-interactive) submission scripts in `./submissions/qsub_*`
    
-<<<<<<< HEAD
-Total training time
-   
-| GPUs | Cifar10 (s) | MNIST (s) |
-| ---- | ---------------------- | -------------------- |
-|    1 |            522.3       |         499.8        |
-|    2 |            318.8       |         283.9        |
-|    4 |            121.4       |         100.4        |
-|    8 |             73.5       |         58.8         |
-=======
-   
    Time for 16 epochs 
    
    | GPUs |     Total time (s)     |  
@@ -67,12 +56,12 @@
 
 Time per epoch
 
-     | GPUs |     Total time (s)     |  
-     | ---- | ---------------------- |
-     |    1 |            1.31        |
-     |    2 |            1.01        |
-     |    4 |            0.37        |
-     |    8 |            0.21        |
+   | GPUs |     Total time (s)     |  
+   | ---- | ---------------------- |
+   |    1 |            1.31        |
+   |    2 |            1.01        |
+   |    4 |            0.37        |
+   |    8 |            0.21        |
 
 
 4. Profiling
@@ -93,4 +82,3 @@
 
    One can then open timeline.json with Chrome 
    ![acc](./images/timeline.png)
->>>>>>> 321d0b2d
